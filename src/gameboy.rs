--- conflicted
+++ resolved
@@ -78,8 +78,6 @@
             .borrow_mut()
             .step(&self)
             .expect("error while stepping cpu");
-<<<<<<< HEAD
-=======
         let elapsed_cycles = 4 * elapsed_cycles;
         {
             let mut ppu = self.ppu.borrow_mut();
@@ -94,7 +92,6 @@
             }
             trace!("stepped ppu and timer for {} cycles", elapsed_cycles);
         }
->>>>>>> 90dac089
 
         // If data exists on the serial port, forward it to the observer
         let serial_port_data = &mut self.memory_bus.borrow_mut().serial_port_data;
