--- conflicted
+++ resolved
@@ -22,10 +22,6 @@
 
 /// Manages GameBoy CPU exectution, adding breakpoint functionality.
 pub struct GameboyEmulator {
-<<<<<<< HEAD
-    counter: u64,
-    breakpoint: u16,
-=======
     // During debug mode, gameboy runs until the program counter
     // reaches this value if it exists. If it doesn't exist,
     // read in a value from stdin.
@@ -36,7 +32,6 @@
 struct EmulatorDebugInfo {
     gameboy_info: GameboyDebugInfo,
     total_cycles: u128,
->>>>>>> 90dac089
 }
 
 // Maps keyboard keys to corresponding joypad inputs.
@@ -53,14 +48,6 @@
     }
 }
 
-<<<<<<< HEAD
-impl GameboyEmulator {
-    pub fn new() -> Self {
-        let emulator = Self { 
-            counter: 0,
-            breakpoint: 0x2999,
-        };
-=======
 fn update_frame(
     canvas: &mut sdl2::render::Canvas<sdl2::video::Window>, 
     canvas_ppu: &mut CanvasPpu,
@@ -87,7 +74,6 @@
             texture_canvas.clear();
         })
     .map_err(|e| e.to_string())?;
->>>>>>> 90dac089
 
     canvas
         .with_texture_canvas(sprite_map, |mut texture_canvas| {
@@ -129,14 +115,9 @@
 
     fn run_gameboy_loop(
         cartridge: Box<dyn Cartridge>,
-<<<<<<< HEAD
-    ) -> Result<(), String> {
-        let mut emulator = GameboyEmulator::new();
-=======
         debug: bool,
         ) -> Result<(), String> {
         let mut emulator = GameboyEmulator::new(debug);
->>>>>>> 90dac089
 
         let sdl_context = sdl2::init()?;
         let video_subsystem = sdl_context.video()?;
@@ -235,58 +216,6 @@
             // The clock runs at 4,194,304 Hz, and every 4 clock cycles is 1 machine cycle.
             // Dividing by 4 and 60 should roughly give the number of machine cycles that
             // need to run per frame at 60fps.
-<<<<<<< HEAD
-            while cycle_total < 4_194_304 / 60 {
-                cycle_total += emulator.update(
-                    &mut gameboy_state, 
-                    Some(canvas.clone()),
-                    Some(canvas_ppu.clone())
-                );
-            }
-            {
-                let mut canvas = canvas.borrow_mut();
-                let mut canvas_ppu = canvas_ppu.borrow_mut();
-
-                canvas_ppu
-                    .render_tile_map(&mut canvas)
-                    .expect("error rendering tile map");
-
-                canvas
-                    .with_texture_canvas(&mut background_map, |mut texture_canvas| {
-                        canvas_ppu
-                        .render_background_map(&mut texture_canvas)
-                        .expect("error rendering background map");
-
-                    })
-                    .map_err(|e| e.to_string())?;
-
-                canvas
-                    .with_texture_canvas(&mut sprite_map, |mut texture_canvas| {
-                        texture_canvas.set_draw_color(sdl2::pixels::Color::RGBA(0, 0, 0, 0));
-                        texture_canvas.clear();
-                        // Render sprites over background map for now
-                        canvas_ppu
-                            .render_sprites(&mut texture_canvas)
-                            .expect("error rendering sprite");
-                    })
-                    .map_err(|e| e.to_string())?;
-
-                canvas.copy(
-                    &background_map,
-                    None,
-                    Some(Rect::new(128, 0, 32 * 8, 32 * 8)),
-                )?;
-                canvas.copy(
-                    &sprite_map,
-                    None,
-                    Some(Rect::new(128, 0, 32 * 8, 32 * 8)),
-                )?;
-                /*
-                canvas.copy(
-                    &sprite_map,
-                    None,
-                    Some(Rect::new(128, 0, 32 * 8, 32 * 8)),
-=======
             if frame_cycles >= 4_194_304 / 4 / 60 {
                 update_frame(
                     &mut canvas.borrow_mut(), 
@@ -294,7 +223,6 @@
                     &mut background_map,
                     &mut lcd_display,
                     &mut sprite_map,
->>>>>>> 90dac089
                 )?;
 
                 frame_cycles -= 4_194_304 / 4 / 60;
@@ -324,47 +252,6 @@
 
     fn get_target_pc_from_stdin() -> u16 {
         loop {
-<<<<<<< HEAD
-            let start = Instant::now();
-            let mut cycle_total = 0;
-            // The clock runs at 4,194,304 Hz, and every 4 clock cycles is 1 machine cycle.
-            // Dividing by 4 and 60 should roughly give the number of machine cycles that
-            // need to run per frame at 60fps.
-            while cycle_total < 4_194_304 / 4 / 60 {
-                cycle_total += emulator.update(&mut gameboy_state, None, None);
-            }
-            let duration = start.elapsed();
-            if duration > Duration::from_millis(1000 / 60) {
-                warn!("Time elapsed this frame is: {:?} > 16ms", duration);
-            }
-        }
-    }
-
-    fn update(
-        &mut self, 
-        gameboy_state: &mut GameBoyState, 
-        canvas: Option<Rc<RefCell<Canvas<Window>>>>, 
-        canvas_ppu: Option<Rc<RefCell<CanvasPpu>>>,
-    ) -> u64 {
-        if gameboy_state.cpu.borrow().pc == self.breakpoint {
-            if let Some(canvas) = canvas {
-                if let Some(canvas_ppu) = canvas_ppu {
-                    canvas_ppu
-                        .borrow_mut()
-                        .render_tile_map(&mut canvas.borrow_mut())
-                        .expect("error rendering tile map");
-                    canvas.borrow_mut().present();
-                }
-            }
-
-            let mut buffer = String::new();
-            io::stdin().read_line(&mut buffer);
-            if let Ok(breakpoint) = u16::from_str_radix(buffer.trim(), 16) {
-                info!("new breakpoint: {:#x}", breakpoint);
-                self.breakpoint = breakpoint;
-            }
-        }
-=======
             // Read target_pc from stdin
             let mut buffer = String::new();
             print!("Enter target pc (in hex): ");
@@ -400,7 +287,6 @@
     }
 
     fn update_regular(&self, gameboy_state: &mut GameBoyState) -> u64 {
->>>>>>> 90dac089
         gameboy_state.tick()
     }
 
